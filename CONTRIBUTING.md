<<<<<<< HEAD
# senselab pull request guidelines

Pull requests are always welcome, and we appreciate any help you give. Note that a code of conduct applies to all spaces managed by the senselab project, including issues and pull requests. Please see the [Code of Conduct](CODE_OF_CONDUCT.md) for details.
=======
## ```pipepal``` pull request guidelines
Pull requests are always welcome, and we appreciate any help you give. Note that a code of conduct applies to all spaces managed by the ```pipepal``` project, including issues and pull requests. Please see the [Code of Conduct](CODE_OF_CONDUCT.md) for details.

### Workflow
Please use the following workflow when contributing:
1. If you have access, add a task to the [Project board](https://github.com/orgs/sensein/projects/45)
2. Create an issue (with the same name as the task, if applicable),
3. Use GitHub's "Create a branch" button from the issue page to generate a branch associated with the issue
4. Fork the issue branch
5. Work locally on the forked issue branch
6. Add the following repository secrets: ```CODECOV_TOKEN``` (CodeCov), ```HF_TOKEN``` (HuggingFace), ```PYPI_TOKEN``` (Pypi).
7. Submit a pull request to merge the forked issue branch into the upstream issue branch
8. After the pull request from 6 is merged, submit a pull request to merge the upstream issue branch into the upstream main

This approach ensures that tasks, issues, and branches all have names that clearly correspond. It also facilitates incremental neatly scoped changes since it tends to keep the scope of individual changes narrow.

If you would like to change this workflow, please use the current workflow process to suggest a change to this document.
>>>>>>> cf4c7570

When submitting a pull request, we ask you to check the following:

1. **Unit tests**, **code style**, **docstring** are in order.
   - Execute all unit tests to verify functionality through the following command:
     ```poetry run pytest```
      This command uses ```pytest``` to run tests, helping to identify any issues early.
   - Check your code for style guidelines and common errors by running:
     ```poetry run ruff check```
      This command utilizes ```ruff```, a code style checker, to ensure your code adheres to the project's style guidelines.

   See the Continuous Integration for up-to-date information on the current tests, code style, and any other requirements.

   It is also OK to submit work in progress if you're unsure of what this exactly means, in which case you'll likely be asked to make some further changes.

3. The contributed code will be **licensed under the same [license](LICENSE) as the rest of the repository**, If you did not write the code yourself, you must ensure the existing license is compatible and include the license information in the contributed files, or obtain permission from the original author to relicense the contributed code.<|MERGE_RESOLUTION|>--- conflicted
+++ resolved
@@ -1,10 +1,5 @@
-<<<<<<< HEAD
-# senselab pull request guidelines
-
-Pull requests are always welcome, and we appreciate any help you give. Note that a code of conduct applies to all spaces managed by the senselab project, including issues and pull requests. Please see the [Code of Conduct](CODE_OF_CONDUCT.md) for details.
-=======
-## ```pipepal``` pull request guidelines
-Pull requests are always welcome, and we appreciate any help you give. Note that a code of conduct applies to all spaces managed by the ```pipepal``` project, including issues and pull requests. Please see the [Code of Conduct](CODE_OF_CONDUCT.md) for details.
+## ```senselab``` pull request guidelines
+Pull requests are always welcome, and we appreciate any help you give. Note that a code of conduct applies to all spaces managed by the ```senselab``` project, including issues and pull requests. Please see the [Code of Conduct](CODE_OF_CONDUCT.md) for details.
 
 ### Workflow
 Please use the following workflow when contributing:
@@ -20,7 +15,6 @@
 This approach ensures that tasks, issues, and branches all have names that clearly correspond. It also facilitates incremental neatly scoped changes since it tends to keep the scope of individual changes narrow.
 
 If you would like to change this workflow, please use the current workflow process to suggest a change to this document.
->>>>>>> cf4c7570
 
 When submitting a pull request, we ask you to check the following:
 
