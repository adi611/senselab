--- conflicted
+++ resolved
@@ -110,6 +110,9 @@
 
     Returns:
         List of Audios that have been chunked based on the provided timestamps
+
+    Todo:
+        Do we really need both chunk_audios and extract_segments?
     """
     chunked_audios = []
 
@@ -132,11 +135,7 @@
                 orig_path_or_id=audio.orig_path_or_id,
             )
         )
-<<<<<<< HEAD
     return chunked_audios
-=======
-    return chunked_audios
-
 
 def extract_segments(data: List[Tuple[Audio, List[Tuple[float, float]]]]) -> List[List[Audio]]:
     """Extracts segments from an audio file.
@@ -253,5 +252,4 @@
     return Audio(
         waveform=concatenated_waveform,
         sampling_rate=sampling_rate,
-    )
->>>>>>> 9340b0b3
+    )