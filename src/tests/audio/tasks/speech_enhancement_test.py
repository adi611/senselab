--- conflicted
+++ resolved
@@ -26,19 +26,12 @@
                 audios=[resampled_stereo_audio_sample], model=speechbrain_model
             )
 
-<<<<<<< HEAD
-    def test_enhance_audios(resampled_mono_audio_sample: Audio, speechbrain_model: SpeechBrainModel) -> None:
-        """Test enhancing audios."""
-        enhanced_audios = enhance_audios(
-            audios=[resampled_mono_audio_sample, resampled_mono_audio_sample], model=speechbrain_model
-=======
     def test_enhance_audios(
         resampled_mono_audio_sample: Audio, resampled_mono_audio_sample_x2: Audio, speechbrain_model: SpeechBrainModel
     ) -> None:
         """Test enhancing audios."""
         enhanced_audios = enhance_audios(
             audios=[resampled_mono_audio_sample, resampled_mono_audio_sample_x2], model=speechbrain_model
->>>>>>> 0aca5072
         )
         assert len(enhanced_audios) == 2
         assert isinstance(enhanced_audios[0], Audio)
@@ -58,15 +51,6 @@
         )
 
     def test_enhance_audios_with_speechbrain(
-<<<<<<< HEAD
-        resampled_mono_audio_sample: Audio, speechbrain_model: SpeechBrainModel
-    ) -> None:
-        """Test enhancing audios with SpeechBrain."""
-        enhanced_audios = SpeechBrainEnhancer.enhance_audios_with_speechbrain(
-            audios=[resampled_mono_audio_sample], model=speechbrain_model
-        )
-        assert len(enhanced_audios) == 1
-=======
         resampled_mono_audio_sample: Audio, resampled_mono_audio_sample_x2: Audio, speechbrain_model: SpeechBrainModel
     ) -> None:
         """Test enhancing audios with SpeechBrain."""
@@ -74,7 +58,6 @@
             audios=[resampled_mono_audio_sample, resampled_mono_audio_sample_x2], model=speechbrain_model
         )
         assert len(enhanced_audios) == 2
->>>>>>> 0aca5072
         assert isinstance(enhanced_audios[0], Audio)
         assert enhanced_audios[0].waveform.shape == resampled_mono_audio_sample.waveform.shape
         assert enhanced_audios[1].waveform.shape == resampled_mono_audio_sample_x2.waveform.shape
